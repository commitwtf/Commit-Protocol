// SPDX-License-Identifier: MIT
pragma solidity ^0.8.26;

import {IERC20} from "@openzeppelin/contracts/token/ERC20/IERC20.sol";
import {ERC20Upgradeable} from "@openzeppelin/contracts-upgradeable/token/ERC20/ERC20Upgradeable.sol";
import {ERC721Upgradeable} from "@openzeppelin/contracts-upgradeable/token/ERC721/ERC721Upgradeable.sol";
import {EnumerableSet} from "@openzeppelin/contracts/utils/structs/EnumerableSet.sol";
import {ReentrancyGuardUpgradeable} from "@openzeppelin/contracts-upgradeable/utils/ReentrancyGuardUpgradeable.sol";
import {OwnableUpgradeable} from "@openzeppelin/contracts-upgradeable/access/OwnableUpgradeable.sol";
import {UUPSUpgradeable} from "@openzeppelin/contracts-upgradeable/proxy/utils/UUPSUpgradeable.sol";
import {PausableUpgradeable} from "@openzeppelin/contracts-upgradeable/utils/PausableUpgradeable.sol";
import {MerkleProof} from "@openzeppelin/contracts/utils/cryptography/MerkleProof.sol";
import {Storage} from "./storage.sol";
import "./errors.sol";
import "./logger.sol";
<<<<<<< HEAD

=======
import "forge-std/console.sol";
>>>>>>> 9eef95d0
/// @title CommitProtocol — an onchain accountability protocol
/// @notice Enables users to create and participate in commitment-based challenges
/// @dev Implements stake management, fee distribution, and emergency controls
/// @author Rachit Anand Srivastava (@privacy_prophet)
contract CommitProtocol is
    UUPSUpgradeable,
    ReentrancyGuardUpgradeable,
    OwnableUpgradeable,
    PausableUpgradeable,
    ERC721Upgradeable,
    Storage
{
    using EnumerableSet for EnumerableSet.AddressSet;

    /*//////////////////////////////////////////////////////////////
                            INITIALIZATION
    //////////////////////////////////////////////////////////////*/

    /// @notice Initializes the contract with the protocol fee address
    /// @param _protocolFeeAddress The address where protocol fees are sent
    /// @param _disperseContract The address of the disperse contract used for distributing rewards
    function initialize(
        address _protocolFeeAddress,
        address _disperseContract
    ) public initializer {
        __Ownable_init(msg.sender);
        __ReentrancyGuard_init();
        __UUPSUpgradeable_init();
        __Pausable_init();
        __ERC721_init("Commitment", "COMMITMENT");
        require(
            _protocolFeeAddress != address(0),
            "Invalid protocol fee address"
        );
        protocolFeeAddress = _protocolFeeAddress;
        disperseContract = _disperseContract;
    }

    /*//////////////////////////////////////////////////////////////
                        COMMITMENT CORE FUNCTIONS
    //////////////////////////////////////////////////////////////*/

    /// @notice Creates a commitment with specified parameters and stake requirements
    /// @param _tokenAddress The address of the ERC20 token used for staking
    /// @param _stakeAmount The amount each participant must stake
    /// @param _creatorFee The fee required to join the commitment (optionally set by creator)
    /// @param _description A brief description of the commitment
    /// @param _joinDeadline The deadline for participants to join
    /// @param _fulfillmentDeadline The deadline for fulfilling the commitment
    /// @param _metadataURI The URI for the commitment's metadata
    /// @dev Creator becomes first participant by staking tokens + paying creation fee in ETH
    /// @return The ID of the newly created commitment
    function createCommitment(
        address _tokenAddress,
        uint256 _stakeAmount,
        uint256 _creatorFee,
        bytes calldata _description,
        uint256 _joinDeadline,
        uint256 _fulfillmentDeadline,
        string calldata _metadataURI
    ) external payable nonReentrant whenNotPaused returns (uint256) {
        if (msg.value != PROTOCOL_CREATE_FEE) {
            revert InvalidCreationFee(msg.value, PROTOCOL_CREATE_FEE);
        }
        if (!allowedTokens.contains(_tokenAddress)) {
            revert TokenNotAllowed(_tokenAddress);
        }

        if (_description.length > MAX_DESCRIPTION_LENGTH) {
            revert DescriptionTooLong();
        }
        if (_joinDeadline <= block.timestamp) {
            revert JoinDealineTooEarly();
        }
        if (
            !(_fulfillmentDeadline > _joinDeadline &&
                _fulfillmentDeadline <= block.timestamp + MAX_DEADLINE_DURATION)
        ) {
            revert InvalidFullfillmentDeadline();
        }

        if (_stakeAmount == 0) {
            revert InvalidStakeAmount();
        }

        protocolFees[address(0)] += PROTOCOL_CREATE_FEE;

        // Transfer stake amount for creator
        IERC20(_tokenAddress).transferFrom(
            msg.sender,
            address(this),
            _stakeAmount
        );

        uint256 commitmentId = ++commitmentIDCount;
<<<<<<< HEAD
        uint256 _commitmentId = commitmentId << 128;
=======
>>>>>>> 9eef95d0

        CommitmentInfo memory info;
        info.id = _commitmentId;
        info.creator = msg.sender;
        info.tokenAddress = _tokenAddress;
        info.stakeAmount = _stakeAmount;
        info.creatorFee = _creatorFee;
        info.description = _description;
        info.joinDeadline = _joinDeadline;
        info.fulfillmentDeadline = _fulfillmentDeadline;
        info.metadataURI = _metadataURI;
        info.status = CommitmentStatus.Active;

<<<<<<< HEAD
        commitments[_commitmentId].info = info;
        ++commitmentTokenCount[_commitmentId];
        _safeMint(msg.sender, _commitmentId);
=======
        commitments[commitmentId].info = info;
        ++commitmentTokenCount[commitmentId];
        _safeMint(
            msg.sender,
            commitmentId << (128 + ++commitmentTokenCount[commitmentId])
        );
>>>>>>> 9eef95d0

        emit CommitmentCreated(
            _commitmentId,
            msg.sender,
            _tokenAddress,
            _stakeAmount,
            _creatorFee,
            _description
        );

        emit CommitmentJoined(_commitmentId, msg.sender);

        return _commitmentId;
    }

    /// @notice Creates a commitment using native tokens (ETH) for staking
    /// @param _creatorFee The fee required to join the commitment (optionally set by creator)
    /// @param _description A brief description of the commitment
    /// @param _joinDeadline The deadline for participants to join
    /// @param _fulfillmentDeadline The deadline for fulfilling the commitment
    /// @param _metadataURI The URI for the commitment's metadata
    /// @dev Creator becomes first participant by staking ETH + paying creation fee in ETH
    /// @return The ID of the newly created commitment
    function createCommitmentNativeToken(
        uint256 _creatorFee,
        bytes calldata _description,
        uint256 _joinDeadline,
        uint256 _fulfillmentDeadline,
        string calldata _metadataURI
    ) external payable nonReentrant whenNotPaused returns (uint256) {
        if (msg.value < PROTOCOL_CREATE_FEE) {
            revert InvalidCreationFee(msg.value, PROTOCOL_CREATE_FEE);
        }

        if (_description.length > MAX_DESCRIPTION_LENGTH) {
            revert DescriptionTooLong();
        }

        if (_joinDeadline <= block.timestamp) {
            revert InvalidJoinDeadline();
        }

        if (
            !(_fulfillmentDeadline > _joinDeadline &&
                _fulfillmentDeadline <= block.timestamp + MAX_DEADLINE_DURATION)
        ) {
            revert InvalidFullfillmentDeadline();
        }

        uint256 stakeAmount = msg.value - PROTOCOL_CREATE_FEE;

        if (stakeAmount == 0) {
            revert InvalidStakeAmount();
        }

        protocolFees[address(0)] += PROTOCOL_CREATE_FEE;

        uint256 commitmentId = ++commitmentIDCount;

        CommitmentInfo memory info;
        info.id = commitmentId;
        info.creator = msg.sender;
        info.tokenAddress = address(0);
        info.stakeAmount = stakeAmount;
        info.creatorFee = _creatorFee;
        info.description = _description;
        info.joinDeadline = _joinDeadline;
        info.fulfillmentDeadline = _fulfillmentDeadline;
        info.metadataURI = _metadataURI;
        info.status = CommitmentStatus.Active;

        commitments[commitmentId].info = info;

        _safeMint(
            msg.sender,
            commitmentId << (128 + ++commitmentTokenCount[commitmentId])
        );

        emit CommitmentCreated(
            commitmentId,
            msg.sender,
            address(0),
            stakeAmount,
            _creatorFee,
            _description
        );

        emit CommitmentJoined(commitmentId, msg.sender);

        return commitmentId;
    }

    /// @notice Allows joining an active commitment
    /// @param _id The ID of the commitment to join
    /// @dev Participant must pay join fee + stake amount + creator fee (if set)
    function joinCommitment(
        uint256 _id
    ) external payable nonReentrant whenNotPaused {
<<<<<<< HEAD
        if (_id <= commitmentIDCount) {
=======
        if (_id > commitmentIDCount) {
>>>>>>> 9eef95d0
            revert CommitmentNotExists(_id);
        }
        if (msg.value < PROTOCOL_JOIN_FEE) {
            revert InvalidJoinFee(msg.value, PROTOCOL_JOIN_FEE);
        }

        Commitment storage commitment = commitments[_id];

        if (commitment.info.status != CommitmentStatus.Active) {
            revert InvalidState(commitment.info.status);
        }

        if (block.timestamp >= commitment.info.joinDeadline) {
            revert JoiningPeriodEnded(
                block.timestamp,
                commitment.info.joinDeadline
            );
        }

        protocolFees[address(0)] += PROTOCOL_JOIN_FEE;

        uint256 totalAmount = commitment.info.stakeAmount;

        // Handle creator fee if set
        uint256 creatorFee = commitment.info.creatorFee;
        if (creatorFee > 0) {
            totalAmount += creatorFee;

            uint256 protocolEarnings = (creatorFee * PROTOCOL_SHARE) /
                BASIS_POINTS;

            // Update accumulated token fees
            protocolFees[commitment.info.tokenAddress] += protocolEarnings;
            commitment.claims.creatorClaim += creatorFee - protocolEarnings;
        }

        // Transfer total amount in one transaction

        if (commitment.info.tokenAddress == address(0)) {
            require(
                msg.value - PROTOCOL_JOIN_FEE == commitment.info.stakeAmount,
                "Invalid stake amount provided"
            );
        } else {
            // Transfer total amount in one transaction
            IERC20(commitment.info.tokenAddress).transferFrom(
                msg.sender,
                address(this),
                totalAmount
            );
        }

        uint256 tokenId = (commitment.info.id << 128) +
            ++commitmentTokenCount[_id];

        _safeMint(msg.sender, tokenId);

        emit CommitmentJoined(_id, msg.sender);
    }

    /// @notice Resolves commitment using merkle path for winner verification
    /// @param _id The ID of the commitment to resolve
    /// @param _root The merkle root of the participants who succeeded
    /// @param _leavesCount The number of successful participants
    /// @dev Only creator can resolve, must be after fulfillment deadline
    function resolveCommitmentMerklePath(
        uint256 _id,
        bytes32 _root,
        uint256 _leavesCount
    ) public nonReentrant whenNotPaused {
        require(
            commitments[_id].info.status != CommitmentStatus.Resolved,
            "Already resolved"
        );
        commitments[_id].claims.root = _root;
        _resolveCommitment(_id, _leavesCount);
    }

    /// @notice Resolves commitment using disperse contract for reward distribution
    /// @param _id The ID of the commitment to resolve
    /// @param winnerCount The number of successful participants
    /// @dev Only creator can resolve, must be after fulfillment deadline
    function resolveCommitmentDisperse(
        uint256 _id,
        uint256 winnerCount
    ) external nonReentrant whenNotPaused {
        require(
            commitments[_id].info.status != CommitmentStatus.Resolved,
            "Already resolved"
        );
        _resolveCommitment(_id, winnerCount);
        if (commitments[_id].info.tokenAddress != address(0)) {
            IERC20(commitments[_id].info.tokenAddress).approve(
                disperseContract,
                type(uint256).max
            );
        } else {
            (bool success, ) = disperseContract.call{
                value: commitments[_id].info.stakeAmount *
                    commitmentTokenCount[_id]
            }("");
            if (!success) {
                revert DisperseCallFailed();
            }
        }
    }

    /// @notice Allows creator or owner to cancel a commitment before anyone else joins
    /// @param _id The ID of the commitment to cancel
    /// @dev This calls resolveCommitment internally to handle refunds properly
    /// @dev Requires exactly 1 participant (the creator) since creator auto-joins on creation
    function cancelCommitment(uint256 _id) external whenNotPaused {
        if (_id >= commitmentIDCount) {
            revert CommitmentDoesNotExist();
        }

        Commitment storage commitment = commitments[_id];

        if (msg.sender != commitment.info.creator && msg.sender != owner()) {
            revert OnlyCreatorOrOwnerCanCancel();
        }

        if (commitment.info.status != CommitmentStatus.Active) {
            revert CommitmentNotActive();
        }

        commitment.info.joinDeadline = 0;
        commitment.info.fulfillmentDeadline = 0;

        commitment.info.status = CommitmentStatus.Cancelled;

        emit CommitmentCancelled(_id, msg.sender);
    }

    /// @notice Claims participant stake after emergency cancellation
    /// @dev No protocol fees are assessed however join fees are non-refundable
    /// @param tokenId The nft ID to claim stake from
    function claimCancelled(
        uint256 tokenId
    ) external nonReentrant whenNotPaused {
        uint256 _id = tokenId >> 128;

        CommitmentInfo memory commitment = commitments[_id].info;

        if (commitment.status != CommitmentStatus.Cancelled) {
            revert CommitmentNotCancelled();
        }

        if (commitments[_id].participants.nftsClaimed[tokenId]) {
            revert AlreadyClaimed();
        }

        if (tokenId - (_id << 128) != commitmentTokenCount[_id]) {
            revert InvalidTokenId();
        }

        if (ownerOf(tokenId) != msg.sender) {
            revert NotAParticipant();
        }

        if (commitment.stakeAmount <= 0) {
            revert NoRewardsToClaim();
        }
        uint256 amount = commitment.stakeAmount;

        // Mark as claimed before transfer to prerror reentrancy
        commitments[_id].participants.nftsClaimed[tokenId] = true;

        if (commitment.tokenAddress == address(0)) {
            (bool success, ) = msg.sender.call{value: amount}("");
            require(success, "Native token transfer failed");
        } else {
            IERC20(commitment.tokenAddress).transfer(msg.sender, amount);
        }

        emit EmergencyStakesReturned(
            _id,
            msg.sender // Who initiated the return
        );
    }

    /// @notice Claims participant's rewards and stakes after commitment resolution
    /// @dev Winners can claim their original stake plus their share of rewards from failed stakes
    /// @dev Losers cannot claim anything as their stakes are distributed to winners
    /// @param _id The bitshifted commitment ID to claim rewards from
    /// @param _proof The merkle proof to verify winner status
    function claimRewards(
        uint256 _id,
        bytes32[] calldata _proof
    ) external nonReentrant whenNotPaused {
<<<<<<< HEAD
=======
        uint256 _id = tokenId >> 128;

>>>>>>> 9eef95d0
        Commitment storage commitment = commitments[_id];

        if (commitment.info.status != CommitmentStatus.Resolved) {
            revert CommitmentNotResolved();
        }

<<<<<<< HEAD
        if (commitment.participants.nftsClaimed[_id]) {
=======
        if (ownerOf(tokenId) != msg.sender) {
            revert NotAParticipant();
        }

        if (commitment.participants.nftsClaimed[tokenId]) {
>>>>>>> 9eef95d0
            revert AlreadyClaimed();
        }
        bytes32 leaf = keccak256(
            bytes.concat(keccak256(abi.encode(msg.sender)))
        );
        bool isValidWinner = MerkleProof.verify(
            _proof,
            commitment.claims.root,
            leaf
        );

        if (!isValidWinner) {
            revert InvalidWinner(msg.sender);
        }

        uint256 amount = commitment.claims.winnerClaim;
        if (amount <= 0) {
            revert NoRewardsToClaim();
        }

        // Mark as claimed before transfer to prevent reentrancy
        commitment.participants.nftsClaimed[_id] = true;

        if (commitment.info.tokenAddress == address(0)) {
            (bool success, ) = msg.sender.call{value: amount}("");
            require(success, "Native token transfer failed");
        } else {
            IERC20(commitment.info.tokenAddress).transfer(msg.sender, amount);
        }

        emit RewardsClaimed(
            _id,
            msg.sender,
            commitment.info.tokenAddress,
            amount
        );
    }

    /// @notice Claims creator's rewards
    /// @dev Creator can claim while the commitment is in progress
    /// @param _id The commitment ID to claim creator fees from
    function claimCreator(uint256 _id) external nonReentrant whenNotPaused {
        Commitment storage commitment = commitments[_id];

        if (commitment.info.creator != msg.sender) {
            revert OnlyCreatorCanClaim();
        }

        uint256 amount = commitment.claims.creatorClaim -
            commitment.claims.creatorClaimed;

        if (amount <= 0) {
            revert NoCreatorFeesToClaim();
        }

        // Update how much they have claimed to prevent reclaiming the same funds
        commitment.claims.creatorClaimed += amount;

        if (commitment.info.tokenAddress == address(0)) {
            (bool success, ) = msg.sender.call{value: amount}("");
            require(success, "Native token transfer failed");
        } else {
            IERC20(commitment.info.tokenAddress).transfer(msg.sender, amount);
        }

        emit CreatorClaimed(
            _id,
            msg.sender,
            commitment.info.tokenAddress,
            amount
        );
    }

    /// @notice Internal function to resolve a commitment and calculate winner rewards
    /// @param _id The commitment ID to resolve
    /// @param winnerCount The number of successful participants
    /// @dev Only creator can resolve, must be after fulfillment deadline
    function _resolveCommitment(uint256 _id, uint256 winnerCount) internal {
        Commitment storage commitment = commitments[_id];
        if (msg.sender != commitment.info.creator) {
            revert OnlyCreatorCanResolve();
        }

        if (commitment.info.status != CommitmentStatus.Active) {
            revert CommitmentNotActive();
        }

        // TODO: fix, insecure
        if (block.timestamp <= commitment.info.fulfillmentDeadline) {
            revert FulfillmentPeriodNotEnded(
                block.timestamp,
                commitment.info.fulfillmentDeadline
            );
        }
        // Process participants
        // Use local var to save gas so we dont have to read `commitment.failedCount` every time
        uint256 failedCount = commitmentTokenCount[_id] - winnerCount;

        uint256 protocolStakeFee = (commitment.info.stakeAmount *
            PROTOCOL_SHARE) / BASIS_POINTS;

        // Protocol earns % of all commit stakes, won or lost
        protocolFees[commitment.info.tokenAddress] +=
            protocolStakeFee *
            commitmentTokenCount[_id];

        // Distribute stakes among winners, less protocol fees
        uint256 winnerStakeRefund = commitment.info.stakeAmount -
            protocolStakeFee;
        uint256 winnerStakeEarnings = ((commitment.info.stakeAmount -
            protocolStakeFee) * failedCount) / winnerCount;

        commitments[_id].claims.winnerClaim =
            winnerStakeRefund +
            winnerStakeEarnings;

        // Mark commitment as resolved
        commitments[_id].info.status = CommitmentStatus.Resolved;

        emit CommitmentResolved(_id, winnerCount);
    }

    /*//////////////////////////////////////////////////////////////
                            ADMIN FUNCTIONS
    //////////////////////////////////////////////////////////////*/

    /// @notice Allow a token for use in future commitments
    /// @param token The address of the token
    function addAllowedToken(address token) external onlyOwner {
        allowedTokens.add(token);

        emit TokenListUpdated(token, true);
    }

    /// @notice Prevent a token for use in future commitments
    /// @param token The address of the token
    function removeAllowedToken(address token) external onlyOwner {
        allowedTokens.remove(token);

        emit TokenListUpdated(token, false);
    }

    /// @notice Updates the protocol fee address
    /// @param _newAddress The new address for protocol fees
    function setProtocolFeeAddress(address _newAddress) external onlyOwner {
        require(_newAddress != address(0), "Invalid protocol fee address");

        address oldAddress = protocolFeeAddress;
        protocolFeeAddress = _newAddress;

        emit ProtocolFeeAddressUpdated(oldAddress, _newAddress);
    }

    /// @notice Claims accumulated fees for a specific token. Used by protocol owner to withdraw their fees
    /// @param token The address of the token to claim fees for
    /// @dev Protocol owner claims via protocolFeeAddress
    /// @dev Protocol fees come from join fees (PROTOCOL_SHARE%) and stakes (PROTOCOL_SHARE%)
    /// @dev Creator fees come from creatorFee (optional commitment join fee)
    function claimProtocolFees(address token) external onlyOwner nonReentrant {
        uint256 amount = protocolFees[token];

        require(amount > 0, "No fees to claim");

        // Clear balance before transfer to prevent reentrancy
        protocolFees[token] = 0;

        if (token == address(0)) {
            // Transfer creation fee in ETH
            (bool sent, ) = protocolFeeAddress.call{value: amount}("");
            require(sent, "ETH transfer failed");
        } else {
            // Transfer accumulated fees
            IERC20(token).transfer(msg.sender, amount);
        }

        emit FeesClaimed(msg.sender, token, amount);
    }

    /// @notice Gets the accumulated protocol fees for a specific token
    /// @param token The address of the token to check fees for
    /// @return The amount of accumulated fees for the token
    function getProtocolFees(address token) external view returns (uint256) {
        return protocolFees[token];
    }

    /*//////////////////////////////////////////////////////////////
                            EMERGENCY FUNCTIONS
    //////////////////////////////////////////////////////////////*/

    /// @notice Emergency withdrawal of stuck tokens
    /// @param token The address of the token to withdraw
    /// @param amount The amount of tokens to withdraw
    function emergencyWithdrawToken(
        IERC20 token,
        uint256 amount
    ) external onlyOwner {
        uint256 balance = token.balanceOf(address(this));
        require(amount > 0 && amount <= balance, "Invalid withdrawal amount");
        token.transfer(owner(), amount);

        emit EmergencyWithdrawal(address(token), amount);
    }

    /// @notice Emergency function to pause any function that uses `whenNotPaused`
    function emergencyPauseAll() external onlyOwner {
        _pause();

        emit ContractPaused();
    }

    /// @notice Emergency function to unpause all functions blocked on `whenNotPaused`
    function emergencyUnpauseAll() external onlyOwner {
        _unpause();

        emit ContractUnpaused();
    }

    /*//////////////////////////////////////////////////////////////
                            VIEW FUNCTIONS
    //////////////////////////////////////////////////////////////*/

    /// @notice Gets the details of a commitment
    /// @param _id The ID of the commitment
    /// @return The commitment info struct
    function getCommitmentDetails(
        uint256 _id
    ) external view returns (CommitmentInfo memory) {
        return commitments[_id].info;
    }

    /// @notice Gets the claims info for a commitment
    /// @param _id The ID of the commitment
    /// @return The claims struct containing reward distribution info
    function getClaims(uint256 _id) external view returns (Claims memory) {
        return commitments[_id].claims;
    }

    /// @notice Checks if a participant has claimed their rewards/refund for a given token ID
    /// @param tokenId The NFT ID
    /// @return True if participant has claimed, false otherwise
    function isParticipantClaimed(uint256 tokenId) public view returns (bool) {
        return commitments[tokenId >> 128].participants.nftsClaimed[tokenId];
    }

    /*//////////////////////////////////////////////////////////////
                            INTERNAL FUNCTIONS
    //////////////////////////////////////////////////////////////*/

    /// @notice Validates an address is not zero
    /// @param addr The address to validate
    function _validateAddress(address addr) internal pure {
        require(addr != address(0), "Invalid address");
    }

    /// @notice Authorizes an upgrade to a new implementation
    /// @param newImplementation The address of the new implementation
    /// @dev Only owner can upgrade the contract
    function _authorizeUpgrade(
        address newImplementation
    ) internal view override onlyOwner {
        require(
            newImplementation != address(0),
            "Invalid implementation address"
        );
    }

    function tokenURI(
        uint256 _id
    ) public view override returns (string memory) {
        return commitments[_id >> 128].info.metadataURI;
    }

    function updateMetadataURI(uint256 _id, string memory _uri) public {
        if (
            msg.sender != commitments[_id].info.creator && msg.sender != owner()
        ) {
            revert OnlyCreatorOrOwnerCanUpdateURI();
        }
        commitments[_id].info.metadataURI = _uri;
    }

    /*//////////////////////////////////////////////////////////////
                            FALLBACK FUNCTIONS
    //////////////////////////////////////////////////////////////*/

    /// @notice Prevents accidental ETH transfers to contract
    receive() external payable {
        require(false, "Direct deposits not allowed");
    }
}<|MERGE_RESOLUTION|>--- conflicted
+++ resolved
@@ -13,11 +13,8 @@
 import {Storage} from "./storage.sol";
 import "./errors.sol";
 import "./logger.sol";
-<<<<<<< HEAD
-
-=======
-import "forge-std/console.sol";
->>>>>>> 9eef95d0
+import "forge-std/console.sol"; // TODO: to be removed, shouldn't be deployed
+
 /// @title CommitProtocol — an onchain accountability protocol
 /// @notice Enables users to create and participate in commitment-based challenges
 /// @dev Implements stake management, fee distribution, and emergency controls
@@ -113,10 +110,6 @@
         );
 
         uint256 commitmentId = ++commitmentIDCount;
-<<<<<<< HEAD
-        uint256 _commitmentId = commitmentId << 128;
-=======
->>>>>>> 9eef95d0
 
         CommitmentInfo memory info;
         info.id = _commitmentId;
@@ -130,18 +123,12 @@
         info.metadataURI = _metadataURI;
         info.status = CommitmentStatus.Active;
 
-<<<<<<< HEAD
-        commitments[_commitmentId].info = info;
-        ++commitmentTokenCount[_commitmentId];
-        _safeMint(msg.sender, _commitmentId);
-=======
         commitments[commitmentId].info = info;
         ++commitmentTokenCount[commitmentId];
         _safeMint(
             msg.sender,
             commitmentId << (128 + ++commitmentTokenCount[commitmentId])
         );
->>>>>>> 9eef95d0
 
         emit CommitmentCreated(
             _commitmentId,
@@ -240,11 +227,7 @@
     function joinCommitment(
         uint256 _id
     ) external payable nonReentrant whenNotPaused {
-<<<<<<< HEAD
-        if (_id <= commitmentIDCount) {
-=======
         if (_id > commitmentIDCount) {
->>>>>>> 9eef95d0
             revert CommitmentNotExists(_id);
         }
         if (msg.value < PROTOCOL_JOIN_FEE) {
@@ -435,26 +418,19 @@
         uint256 _id,
         bytes32[] calldata _proof
     ) external nonReentrant whenNotPaused {
-<<<<<<< HEAD
-=======
         uint256 _id = tokenId >> 128;
 
->>>>>>> 9eef95d0
         Commitment storage commitment = commitments[_id];
 
         if (commitment.info.status != CommitmentStatus.Resolved) {
             revert CommitmentNotResolved();
         }
 
-<<<<<<< HEAD
-        if (commitment.participants.nftsClaimed[_id]) {
-=======
         if (ownerOf(tokenId) != msg.sender) {
             revert NotAParticipant();
         }
 
         if (commitment.participants.nftsClaimed[tokenId]) {
->>>>>>> 9eef95d0
             revert AlreadyClaimed();
         }
         bytes32 leaf = keccak256(
