--- conflicted
+++ resolved
@@ -29,113 +29,25 @@
     using EnumerableSet for EnumerableSet.AddressSet;
 
     /*//////////////////////////////////////////////////////////////
-<<<<<<< HEAD
-=======
-                                STRUCTS
-    //////////////////////////////////////////////////////////////*/
-    /// @notice Represents a single commitment with its rules and state
-    /// @dev Uses EnumerableSet for participant management and mapping for success tracking
-    struct Commitment {
-        uint256 id; // Unique identifier
-        address creator; // Address that created the commitment
-        address tokenAddress; // Token used for staking
-        uint256 stakeAmount; // Amount each participant must stake
-        uint256 creatorFee; // Optional fee in ERC20 token
-        string description; // Description of the commitment
-        uint256 joinDeadline; // Deadline to join
-        uint256 fulfillmentDeadline; // Deadline to fulfill commitment
-        uint256 winnerClaim; // Amount each winner can claim
-        uint256 creatorClaim; // Total amount creator can claim
-        uint256 creatorClaimed; // Amount creator has already claimed
-        mapping(address => bool) participantClaimed;
-        EnumerableSet.AddressSet participants;
-        EnumerableSet.AddressSet winners;
-        CommitmentStatus status;
-    }
-
-    enum CommitmentStatus {
-        Active,
-        Resolved,
-        Cancelled,
-        EmergencyCancelled
-    }
-
-    /*//////////////////////////////////////////////////////////////
-                                CONSTANTS
-    //////////////////////////////////////////////////////////////*/
-
-    // Protocol fees
-    uint256 public constant PROTOCOL_JOIN_FEE = 0.0002 ether; // Fixed ETH fee for joining
-    uint256 public constant PROTOCOL_CREATE_FEE = 0.001 ether; // Fixed ETH fee for creating
-    uint256 public constant PROTOCOL_SHARE = 100; // 1% of stakes and creator fees
-
-    // Other constants
-    uint256 public constant BASIS_POINTS = 10000; // For percentage calculations
-    uint256 public constant MAX_DESCRIPTION_LENGTH = 1000; // Characters
-    uint256 public constant MAX_DEADLINE_DURATION = 365 days; // Max time window
-
-    /*//////////////////////////////////////////////////////////////
-                            STATE VARIABLES
-    //////////////////////////////////////////////////////////////*/
-
-    uint256 public nextCommitmentId;
-    address public protocolFeeAddress;
-    mapping(uint256 => Commitment) private commitments;
-    mapping(address => uint256) public protocolFees;
-    EnumerableSet.AddressSet private allowedTokens;
-
-    /*//////////////////////////////////////////////////////////////
-                                EVENTS
-    //////////////////////////////////////////////////////////////*/
-
-    // Commitment lifecycle events
-    event TokenAllowanceUpdated(address indexed token, bool allowed);
-    event CommitmentCreated(
-        uint256 indexed id,
-        address indexed creator,
-        address tokenAddress,
-        uint256 stakeAmount,
-        uint256 creatorFee,
-        string description
-    );
-    event CommitmentJoined(uint256 indexed id, address indexed participant);
-    event CommitmentResolved(uint256 indexed id, address[] winners);
-    event CommitmentCancelled(uint256 indexed id, address indexed cancelledBy);
-    event CommitmentEmergencyCancelled(uint256 indexed id);
-
-    // Claim events
-    event RewardsClaimed(uint256 indexed id, address indexed participant, address indexed token, uint256 amount);
-    event CreatorClaimed(uint256 indexed id, address indexed creator, address indexed token, uint256 amount);
-    event WinnerClaimed(uint256 indexed id, address indexed winner, address indexed token, uint256 amount);
-    event EmergencyStakesReturned(uint256 indexed id, uint256 participantCount, address initiator);
-
-    // Fee events
-    event ProtocolFeePaid(uint256 indexed id, address indexed participant, address indexed token, uint256 amount);
-    event CreatorFeePaid(uint256 indexed id, address indexed participant, address indexed token, uint256 amount);
-    event FeesClaimed(address indexed recipient, address indexed token, uint256 amount);
-
-    // Admin events
-    event TokenListUpdated(address indexed token, bool allowed);
-    event ProtocolFeeAddressUpdated(address oldAddress, address newAddress);
-    event EmergencyWithdrawal(address indexed token, uint256 amount);
-    event ContractPaused();
-    event ContractUnpaused();
-
-    /*//////////////////////////////////////////////////////////////
->>>>>>> 00aa9ced
                             INITIALIZATION
     //////////////////////////////////////////////////////////////*/
 
     /// @notice Initializes the contract with the protocol fee address
     /// @param _protocolFeeAddress The address where protocol fees are sent
     /// @param _disperseContract The address of the disperse contract used for distributing rewards
-    function initialize(address _protocolFeeAddress, address _disperseContract) public initializer {
+    function initialize(
+        address _protocolFeeAddress,
+        address _disperseContract
+    ) public initializer {
         __Ownable_init(msg.sender);
         __ReentrancyGuard_init();
         __UUPSUpgradeable_init();
         __Pausable_init();
         __ERC721_init("Commitment", "COMMITMENT");
-        require(_protocolFeeAddress != address(0), "Invalid protocol fee address");
+        require(
+            _protocolFeeAddress != address(0),
+            "Invalid protocol fee address"
+        );
         protocolFeeAddress = _protocolFeeAddress;
         disperseContract = _disperseContract;
     }
@@ -158,7 +70,6 @@
         address _tokenAddress,
         uint256 _stakeAmount,
         uint256 _creatorFee,
-<<<<<<< HEAD
         bytes calldata _description,
         uint256 _joinDeadline,
         uint256 _fulfillmentDeadline,
@@ -177,36 +88,26 @@
         if (_joinDeadline <= block.timestamp) {
             revert JoinDealineTooEarly();
         }
-        if (!(_fulfillmentDeadline > _joinDeadline && _fulfillmentDeadline <= block.timestamp + MAX_DEADLINE_DURATION))
-        {
+        if (
+            !(_fulfillmentDeadline > _joinDeadline &&
+                _fulfillmentDeadline <= block.timestamp + MAX_DEADLINE_DURATION)
+        ) {
             revert InvalidFullfillmentDeadline();
         }
 
         if (_stakeAmount == 0) {
             revert InvalidStakeAmount();
         }
-=======
-        string calldata _description,
-        uint256 _joinDeadline,
-        uint256 _fulfillmentDeadline
-    ) external payable nonReentrant whenNotPaused returns (uint256) {
-        require(msg.value == PROTOCOL_CREATE_FEE, "Invalid creation fee amount");
-        require(allowedTokens.contains(_tokenAddress), "Token not allowed for commitments");
-        require(bytes(_description).length <= MAX_DESCRIPTION_LENGTH, "Description too long");
-        require(_joinDeadline > block.timestamp, "Join Deadline Too Early");
-        require(
-            _fulfillmentDeadline > _joinDeadline && _fulfillmentDeadline <= block.timestamp + MAX_DEADLINE_DURATION,
-            "Fulfillment Deadline Too Early or Late"
-        );
-        require(_stakeAmount > 0, "Stake Must Be Non-Zero");
->>>>>>> 00aa9ced
 
         protocolFees[address(0)] += PROTOCOL_CREATE_FEE;
 
         // Transfer stake amount for creator
-        IERC20(_tokenAddress).transferFrom(msg.sender, address(this), _stakeAmount);
-
-<<<<<<< HEAD
+        IERC20(_tokenAddress).transferFrom(
+            msg.sender,
+            address(this),
+            _stakeAmount
+        );
+
         uint256 commitmentId = commitmentIDCount++;
 
         CommitmentInfo memory info;
@@ -225,7 +126,14 @@
         ++commitmentTokenCount[commitmentId];
         _safeMint(msg.sender, commitmentId << 128);
 
-        emit CommitmentCreated(commitmentId, msg.sender, _tokenAddress, _stakeAmount, _creatorFee, _description);
+        emit CommitmentCreated(
+            commitmentId,
+            msg.sender,
+            _tokenAddress,
+            _stakeAmount,
+            _creatorFee,
+            _description
+        );
 
         emit CommitmentJoined(commitmentId, msg.sender);
 
@@ -259,8 +167,10 @@
             revert InvalidJoinDeadline();
         }
 
-        if (!(_fulfillmentDeadline > _joinDeadline && _fulfillmentDeadline <= block.timestamp + MAX_DEADLINE_DURATION))
-        {
+        if (
+            !(_fulfillmentDeadline > _joinDeadline &&
+                _fulfillmentDeadline <= block.timestamp + MAX_DEADLINE_DURATION)
+        ) {
             revert InvalidFullfillmentDeadline();
         }
 
@@ -291,28 +201,14 @@
 
         _safeMint(msg.sender, commitmentId << 128);
 
-        emit CommitmentCreated(commitmentId, msg.sender, address(0), stakeAmount, _creatorFee, _description);
-=======
-        uint256 commitmentId = nextCommitmentId++;
-
-        Commitment storage commitment = commitments[commitmentId];
-
-        // Initialize commitment details
-        commitment.id = commitmentId;
-        commitment.creator = msg.sender;
-        commitment.tokenAddress = _tokenAddress;
-        commitment.stakeAmount = _stakeAmount;
-        commitment.creatorFee = _creatorFee;
-        commitment.description = _description;
-        commitment.joinDeadline = _joinDeadline;
-        commitment.fulfillmentDeadline = _fulfillmentDeadline;
-        commitment.status = CommitmentStatus.Active;
-
-        // Make creator the first participant with their stake amount
-        commitment.participants.add(msg.sender);
-
-        emit CommitmentCreated(commitmentId, msg.sender, _tokenAddress, _stakeAmount, _creatorFee, _description);
->>>>>>> 00aa9ced
+        emit CommitmentCreated(
+            commitmentId,
+            msg.sender,
+            address(0),
+            stakeAmount,
+            _creatorFee,
+            _description
+        );
 
         emit CommitmentJoined(commitmentId, msg.sender);
 
@@ -321,20 +217,16 @@
 
     /// @notice Allows joining an active commitment
     /// @param _id The ID of the commitment to join
-<<<<<<< HEAD
     /// @dev Participant must pay join fee + stake amount + creator fee (if set)
-    function joinCommitment(uint256 _id) external payable nonReentrant whenNotPaused {
+    function joinCommitment(
+        uint256 _id
+    ) external payable nonReentrant whenNotPaused {
         if (_id >= commitmentIDCount) {
             revert CommitmentNotExists(_id);
         }
         if (msg.value < PROTOCOL_JOIN_FEE) {
             revert InvalidJoinFee(msg.value, PROTOCOL_JOIN_FEE);
         }
-=======
-    function joinCommitment(uint256 _id) external payable nonReentrant whenNotPaused {
-        require(_id < nextCommitmentId, "Commitment does not exist");
-        require(msg.value == PROTOCOL_JOIN_FEE, "Invalid join fee amount");
->>>>>>> 00aa9ced
 
         Commitment storage commitment = commitments[_id];
 
@@ -343,26 +235,23 @@
         }
 
         if (block.timestamp >= commitment.info.joinDeadline) {
-            revert JoiningPeriodEnded(block.timestamp, commitment.info.joinDeadline);
+            revert JoiningPeriodEnded(
+                block.timestamp,
+                commitment.info.joinDeadline
+            );
         }
 
         protocolFees[address(0)] += PROTOCOL_JOIN_FEE;
 
-<<<<<<< HEAD
         uint256 totalAmount = commitment.info.stakeAmount;
 
         // Handle creator fee if set
         uint256 creatorFee = commitment.info.creatorFee;
-=======
-        uint256 totalAmount = commitment.stakeAmount;
-
-        // Handle creator fee if set
-        uint256 creatorFee = commitment.creatorFee;
->>>>>>> 00aa9ced
         if (creatorFee > 0) {
             totalAmount += creatorFee;
 
-            uint256 protocolEarnings = (creatorFee * PROTOCOL_SHARE) / BASIS_POINTS;
+            uint256 protocolEarnings = (creatorFee * PROTOCOL_SHARE) /
+                BASIS_POINTS;
 
             // Update accumulated token fees
             protocolFees[commitment.info.tokenAddress] += protocolEarnings;
@@ -370,16 +259,19 @@
         }
 
         // Transfer total amount in one transaction
-<<<<<<< HEAD
-=======
-        IERC20(commitment.tokenAddress).transferFrom(msg.sender, address(this), totalAmount);
->>>>>>> 00aa9ced
 
         if (commitment.info.tokenAddress == address(0)) {
-            require(msg.value - PROTOCOL_JOIN_FEE == commitment.info.stakeAmount, "Invalid stake amount provided");
+            require(
+                msg.value - PROTOCOL_JOIN_FEE == commitment.info.stakeAmount,
+                "Invalid stake amount provided"
+            );
         } else {
             // Transfer total amount in one transaction
-            IERC20(commitment.info.tokenAddress).transferFrom(msg.sender, address(this), totalAmount);
+            IERC20(commitment.info.tokenAddress).transferFrom(
+                msg.sender,
+                address(this),
+                totalAmount
+            );
         }
 
         uint256 tokenId = commitment.info.id + ++commitmentTokenCount[_id];
@@ -393,12 +285,11 @@
     /// @param _root The merkle root of the participants who succeeded
     /// @param _leavesCount The number of successful participants
     /// @dev Only creator can resolve, must be after fulfillment deadline
-<<<<<<< HEAD
-    function resolveCommitmentMerklePath(uint256 _id, bytes32 _root, uint256 _leavesCount)
-        public
-        nonReentrant
-        whenNotPaused
-    {
+    function resolveCommitmentMerklePath(
+        uint256 _id,
+        bytes32 _root,
+        uint256 _leavesCount
+    ) public nonReentrant whenNotPaused {
         commitments[_id].claims.root = _root;
         _resolveCommitment(_id, _leavesCount);
     }
@@ -407,58 +298,25 @@
     /// @param _id The ID of the commitment to resolve
     /// @param winnerCount The number of successful participants
     /// @dev Only creator can resolve, must be after fulfillment deadline
-    function resolveCommitmentDisperse(uint256 _id, uint256 winnerCount) external nonReentrant whenNotPaused {
+    function resolveCommitmentDisperse(
+        uint256 _id,
+        uint256 winnerCount
+    ) external nonReentrant whenNotPaused {
         _resolveCommitment(_id, winnerCount);
         if (commitments[_id].info.tokenAddress != address(0)) {
-            IERC20(commitments[_id].info.tokenAddress).approve(disperseContract, type(uint256).max);
+            IERC20(commitments[_id].info.tokenAddress).approve(
+                disperseContract,
+                type(uint256).max
+            );
         } else {
-            (bool success,) =
-                disperseContract.call{value: commitments[_id].info.stakeAmount * commitmentTokenCount[_id]}("");
+            (bool success, ) = disperseContract.call{
+                value: commitments[_id].info.stakeAmount *
+                    commitmentTokenCount[_id]
+            }("");
             if (!success) {
                 revert DisperseCallFailed();
             }
         }
-=======
-    function resolveCommitment(uint256 _id, address[] memory _winners) public nonReentrant whenNotPaused {
-        Commitment storage commitment = commitments[_id];
-        require(msg.sender == commitment.creator, "Only creator can resolve");
-        require(commitment.status == CommitmentStatus.Active, "Commitment not active");
-        require(block.timestamp > commitment.fulfillmentDeadline, "Fulfillment period not ended");
-
-        EnumerableSet.AddressSet storage participants = commitment.participants;
-        EnumerableSet.AddressSet storage winners = commitment.winners;
-
-        // Cache lengths for gas
-        uint256 winnerCount = _winners.length;
-        uint256 participantCount = participants.length();
-
-        require(winnerCount > 0 && winnerCount <= participantCount, "Invalid Number of Winners");
-
-        for (uint256 i = 0; i < winnerCount; i++) {
-            address winner = _winners[i];
-            require(participants.contains(winner), "Invalid winner address");
-            require(winners.add(winner), "Duplicate winner");
-        }
-
-        // Process participants
-        // Use local var to save gas so we dont have to read `commitment.failedCount` every time
-        uint256 failedCount = participantCount - winnerCount;
-
-        uint256 protocolStakeFee = (commitment.stakeAmount * PROTOCOL_SHARE) / BASIS_POINTS;
-
-        // Protocol earns % of all commit stakes, won or lost
-        protocolFees[commitment.tokenAddress] += protocolStakeFee * participantCount;
-
-        // Distribute stakes among winners, less protocol fees
-        uint256 winnerStakeRefund = commitment.stakeAmount - protocolStakeFee;
-        uint256 winnerStakeEarnings = ((commitment.stakeAmount - protocolStakeFee) * failedCount) / winnerCount;
-        commitment.winnerClaim = winnerStakeRefund + winnerStakeEarnings;
-
-        // Mark commitment as resolved
-        commitment.status = CommitmentStatus.Resolved;
-
-        emit CommitmentResolved(_id, _winners);
->>>>>>> 00aa9ced
     }
 
     /// @notice Allows creator or owner to cancel a commitment before anyone else joins
@@ -466,7 +324,6 @@
     /// @dev This calls resolveCommitment internally to handle refunds properly
     /// @dev Requires exactly 1 participant (the creator) since creator auto-joins on creation
     function cancelCommitment(uint256 _id) external whenNotPaused {
-<<<<<<< HEAD
         if (_id >= commitmentIDCount) {
             revert CommitmentDoesNotExist();
         }
@@ -476,18 +333,6 @@
         if (msg.sender != commitment.info.creator && msg.sender != owner()) {
             revert OnlyCreatorOrOwnerCanCancel();
         }
-=======
-        require(_id < nextCommitmentId, "Commitment does not exist");
-
-        Commitment storage commitment = commitments[_id];
-
-        require(msg.sender == commitment.creator || msg.sender == owner(), "Only creator or owner can cancel");
-        require(commitment.status == CommitmentStatus.Active, "Commitment not active");
-        require(
-            commitment.participants.length() == 1, // Only creator is present
-            "Cannot cancel after others have joined"
-        );
->>>>>>> 00aa9ced
 
         if (commitment.info.status != CommitmentStatus.Active) {
             revert CommitmentNotActive();
@@ -503,9 +348,10 @@
 
     /// @notice Claims participant stake after emergency cancellation
     /// @dev No protocol fees are assessed however join fees are non-refundable
-<<<<<<< HEAD
     /// @param tokenId The nft ID to claim stake from
-    function claimCancelled(uint256 tokenId) external nonReentrant whenNotPaused {
+    function claimCancelled(
+        uint256 tokenId
+    ) external nonReentrant whenNotPaused {
         uint256 _id = tokenId >> 128;
         CommitmentInfo memory commitment = commitments[_id].info;
 
@@ -516,18 +362,6 @@
         if (commitments[_id].participants.participantClaimed[msg.sender]) {
             revert AlreadyClaimed();
         }
-=======
-    /// @param _id The commitment ID to claim stake from
-    function claimCancelled(uint256 _id) external nonReentrant whenNotPaused {
-        Commitment storage commitment = commitments[_id];
-
-        require(commitment.status == CommitmentStatus.EmergencyCancelled, "Commitment not emergency cancelled");
-        require(commitment.participants.contains(msg.sender), "Not a participant");
-        require(!commitment.participantClaimed[msg.sender], "Already claimed");
-        require(commitment.stakeAmount > 0, "No rewards to claim");
-
-        uint256 amount = commitment.stakeAmount;
->>>>>>> 00aa9ced
 
         if (tokenId - (_id << 128) != commitmentTokenCount[_id]) {
             revert InvalidTokenId();
@@ -546,7 +380,7 @@
         commitments[_id].participants.participantClaimed[msg.sender] = true;
 
         if (commitment.tokenAddress == address(0)) {
-            (bool success,) = msg.sender.call{value: amount}("");
+            (bool success, ) = msg.sender.call{value: amount}("");
             require(success, "Native token transfer failed");
         } else {
             IERC20(commitment.tokenAddress).transfer(msg.sender, amount);
@@ -554,10 +388,6 @@
 
         emit EmergencyStakesReturned(
             _id,
-<<<<<<< HEAD
-=======
-            commitment.participants.length(), // Total participant count for tracking
->>>>>>> 00aa9ced
             msg.sender // Who initiated the return
         );
     }
@@ -566,9 +396,11 @@
     /// @dev Winners can claim their original stake plus their share of rewards from failed stakes
     /// @dev Losers cannot claim anything as their stakes are distributed to winners
     /// @param _id The commitment ID to claim rewards from
-<<<<<<< HEAD
     /// @param _proof The merkle proof to verify winner status
-    function claimRewards(uint256 _id, bytes32[] calldata _proof) external nonReentrant whenNotPaused {
+    function claimRewards(
+        uint256 _id,
+        bytes32[] calldata _proof
+    ) external nonReentrant whenNotPaused {
         Commitment storage commitment = commitments[_id];
 
         if (commitment.info.status != CommitmentStatus.Resolved) {
@@ -578,8 +410,14 @@
         if (commitment.participants.participantClaimed[msg.sender]) {
             revert AlreadyClaimed();
         }
-        bytes32 leaf = keccak256(bytes.concat(keccak256(abi.encode(msg.sender))));
-        bool isValidWinner = MerkleProof.verify(_proof, commitment.claims.root, leaf);
+        bytes32 leaf = keccak256(
+            bytes.concat(keccak256(abi.encode(msg.sender)))
+        );
+        bool isValidWinner = MerkleProof.verify(
+            _proof,
+            commitment.claims.root,
+            leaf
+        );
 
         if (!isValidWinner) {
             revert InvalidWinner(msg.sender);
@@ -589,29 +427,23 @@
         if (amount <= 0) {
             revert NoRewardsToClaim();
         }
-=======
-    function claimRewards(uint256 _id) external nonReentrant whenNotPaused {
-        Commitment storage commitment = commitments[_id];
-
-        require(commitment.status == CommitmentStatus.Resolved, "Commitment not resolved");
-        require(commitment.winners.contains(msg.sender), "Not a winner");
-        require(!commitment.participantClaimed[msg.sender], "Already claimed");
-
-        uint256 amount = commitment.winnerClaim;
-        require(amount > 0, "No rewards to claim");
->>>>>>> 00aa9ced
 
         // Mark as claimed before transfer to prevent reentrancy
         commitment.participants.participantClaimed[msg.sender] = true;
 
         if (commitment.info.tokenAddress == address(0)) {
-            (bool success,) = msg.sender.call{value: amount}("");
+            (bool success, ) = msg.sender.call{value: amount}("");
             require(success, "Native token transfer failed");
         } else {
             IERC20(commitment.info.tokenAddress).transfer(msg.sender, amount);
         }
 
-        emit RewardsClaimed(_id, msg.sender, commitment.info.tokenAddress, amount);
+        emit RewardsClaimed(
+            _id,
+            msg.sender,
+            commitment.info.tokenAddress,
+            amount
+        );
     }
 
     /// @notice Claims creator's rewards
@@ -620,33 +452,33 @@
     function claimCreator(uint256 _id) external nonReentrant whenNotPaused {
         Commitment storage commitment = commitments[_id];
 
-<<<<<<< HEAD
         if (commitment.info.creator != msg.sender) {
             revert OnlyCreatorCanClaim();
         }
 
-        uint256 amount = commitment.claims.creatorClaim - commitment.claims.creatorClaimed;
+        uint256 amount = commitment.claims.creatorClaim -
+            commitment.claims.creatorClaimed;
 
         if (amount <= 0) {
             revert NoCreatorFeesToClaim();
         }
-=======
-        require(commitment.creator == msg.sender, "Only creator can claim");
-        uint256 amount = commitment.creatorClaim - commitment.creatorClaimed;
-        require(amount > 0, "No creator fees to claim");
->>>>>>> 00aa9ced
 
         // Update how much they have claimed to prevent reclaiming the same funds
         commitment.claims.creatorClaimed += amount;
 
         if (commitment.info.tokenAddress == address(0)) {
-            (bool success,) = msg.sender.call{value: amount}("");
+            (bool success, ) = msg.sender.call{value: amount}("");
             require(success, "Native token transfer failed");
         } else {
             IERC20(commitment.info.tokenAddress).transfer(msg.sender, amount);
         }
 
-        emit CreatorClaimed(_id, msg.sender, commitment.info.tokenAddress, amount);
+        emit CreatorClaimed(
+            _id,
+            msg.sender,
+            commitment.info.tokenAddress,
+            amount
+        );
     }
 
     /// @notice Internal function to resolve a commitment and calculate winner rewards
@@ -665,20 +497,28 @@
 
         // TODO: fix, insecure
         if (block.timestamp <= commitment.info.fulfillmentDeadline) {
-            revert FulfillmentPeriodNotEnded(block.timestamp, commitment.info.fulfillmentDeadline);
+            revert FulfillmentPeriodNotEnded(
+                block.timestamp,
+                commitment.info.fulfillmentDeadline
+            );
         }
         // Process participants
         // Use local var to save gas so we dont have to read `commitment.failedCount` every time
         uint256 failedCount = commitmentTokenCount[_id] - winnerCount;
 
-        uint256 protocolStakeFee = (commitment.info.stakeAmount * PROTOCOL_SHARE) / BASIS_POINTS;
+        uint256 protocolStakeFee = (commitment.info.stakeAmount *
+            PROTOCOL_SHARE) / BASIS_POINTS;
 
         // Protocol earns % of all commit stakes, won or lost
-        protocolFees[commitment.info.tokenAddress] += protocolStakeFee * commitmentTokenCount[_id];
+        protocolFees[commitment.info.tokenAddress] +=
+            protocolStakeFee *
+            commitmentTokenCount[_id];
 
         // Distribute stakes among winners, less protocol fees
-        uint256 winnerStakeRefund = commitment.info.stakeAmount - protocolStakeFee;
-        uint256 winnerStakeEarnings = ((commitment.info.stakeAmount - protocolStakeFee) * failedCount) / winnerCount;
+        uint256 winnerStakeRefund = commitment.info.stakeAmount -
+            protocolStakeFee;
+        uint256 winnerStakeEarnings = ((commitment.info.stakeAmount -
+            protocolStakeFee) * failedCount) / winnerCount;
 
         commitment.claims.winnerClaim = winnerStakeRefund + winnerStakeEarnings;
 
@@ -734,7 +574,7 @@
 
         if (token == address(0)) {
             // Transfer creation fee in ETH
-            (bool sent,) = protocolFeeAddress.call{value: amount}("");
+            (bool sent, ) = protocolFeeAddress.call{value: amount}("");
             require(sent, "ETH transfer failed");
         } else {
             // Transfer accumulated fees
@@ -744,12 +584,9 @@
         emit FeesClaimed(msg.sender, token, amount);
     }
 
-<<<<<<< HEAD
     /// @notice Gets the accumulated protocol fees for a specific token
     /// @param token The address of the token to check fees for
     /// @return The amount of accumulated fees for the token
-=======
->>>>>>> 00aa9ced
     function getProtocolFees(address token) external view returns (uint256) {
         return protocolFees[token];
     }
@@ -761,33 +598,17 @@
     /// @notice Emergency withdrawal of stuck tokens
     /// @param token The address of the token to withdraw
     /// @param amount The amount of tokens to withdraw
-    function emergencyWithdrawToken(IERC20 token, uint256 amount) external onlyOwner {
+    function emergencyWithdrawToken(
+        IERC20 token,
+        uint256 amount
+    ) external onlyOwner {
         uint256 balance = token.balanceOf(address(this));
         require(amount > 0 && amount <= balance, "Invalid withdrawal amount");
-<<<<<<< HEAD
         token.transfer(owner(), amount);
-=======
-        token.transfer(msg.sender, amount);
->>>>>>> 00aa9ced
 
         emit EmergencyWithdrawal(address(token), amount);
     }
 
-<<<<<<< HEAD
-=======
-    /// @notice Emergency function to cancel a specific commitment
-    /// @dev Owner can perform `emergencyWithdrawToken` for manual distribution
-    /// @param _id The ID of the commitment to cancel
-    function emergencyCancelCommitment(uint256 _id) external onlyOwner {
-        Commitment storage commitment = commitments[_id];
-        require(commitment.status == CommitmentStatus.Active, "Commitment not active");
-
-        commitment.status = CommitmentStatus.EmergencyCancelled;
-
-        emit CommitmentEmergencyCancelled(_id);
-    }
-
->>>>>>> 00aa9ced
     /// @notice Emergency function to pause any function that uses `whenNotPaused`
     function emergencyPauseAll() external onlyOwner {
         _pause();
@@ -806,11 +627,12 @@
                             VIEW FUNCTIONS
     //////////////////////////////////////////////////////////////*/
 
-<<<<<<< HEAD
     /// @notice Gets the details of a commitment
     /// @param _id The ID of the commitment
     /// @return The commitment info struct
-    function getCommitmentDetails(uint256 _id) external view returns (CommitmentInfo memory) {
+    function getCommitmentDetails(
+        uint256 _id
+    ) external view returns (CommitmentInfo memory) {
         return commitments[_id].info;
     }
 
@@ -825,120 +647,14 @@
     /// @param commitmentId The ID of the commitment
     /// @param participant The address of the participant
     /// @return True if participant has claimed, false otherwise
-    function isParticipantClaimed(uint256 commitmentId, address participant) public view returns (bool) {
-        return commitments[commitmentId].participants.participantClaimed[participant];
-=======
-    /// @notice Retrieves detailed information about a commitment
-    /// @param _id The commitment ID to query
-    /// @return creator Address of commitment creator
-    /// @return stakeAmount Required stake amount
-    /// @return creatorFee Fee to join commitment
-    /// @return participantCount Number of current participants
-    /// @return description Description of the commitment
-    /// @return status Current commitment status
-    /// @return timeRemaining Time left to join (0 if ended)
-
-    // Core info
-    function getCommitmentDetails(uint256 _id)
-        external
-        view
-        returns (
-            address creator,
-            uint256 stakeAmount,
-            uint256 creatorFee,
-            uint256 participantCount,
-            string memory description,
-            CommitmentStatus status,
-            uint256 timeRemaining
-        )
-    {
-        Commitment storage c = commitments[_id];
-        return (
-            c.creator,
-            c.stakeAmount,
-            c.creatorFee,
-            c.participants.length(),
-            c.description,
-            c.status,
-            c.joinDeadline > block.timestamp ? c.joinDeadline - block.timestamp : 0
-        );
-    }
-
-    function getCommitmentStatus(uint256 _id) external view returns (CommitmentStatus) {
-        return commitments[_id].status;
-    }
-
-    // Parameters
-    function getCommitmentCreator(uint256 _id) external view returns (address) {
-        return commitments[_id].creator;
-    }
-
-    function getCommitmentTokenAddress(uint256 _id) external view returns (address) {
-        return commitments[_id].tokenAddress;
-    }
-
-    function getCommitmentStakeAmount(uint256 _id) external view returns (uint256) {
-        return commitments[_id].stakeAmount;
-    }
-
-    function getCommitmentCreatorFee(uint256 _id) external view returns (uint256) {
-        return commitments[_id].creatorFee;
-    }
-
-    function getCommitmentDescription(uint256 _id) external view returns (string memory) {
-        return commitments[_id].description;
-    }
-
-    function getCommitmentJoinDeadline(uint256 _id) external view returns (uint256) {
-        return commitments[_id].joinDeadline;
-    }
-
-    function getCommitmentFulfillmentDeadline(uint256 _id) external view returns (uint256) {
-        return commitments[_id].fulfillmentDeadline;
-    }
-
-    // Participant info
-    function getCommitmentParticipants(uint256 _id) external view returns (address[] memory) {
-        return commitments[_id].participants.values();
-    }
-
-    function getCommitmentParticipantAt(uint256 _id, uint256 _index) external view returns (address) {
-        return commitments[_id].participants.at(_index);
-    }
-
-    function getNumCommitmentParticipants(uint256 _id) external view returns (uint256) {
-        return commitments[_id].participants.length();
-    }
-
-    // Winner info
-    function getCommitmentWinners(uint256 _id) external view returns (address[] memory) {
-        return commitments[_id].winners.values();
-    }
-
-    function getCommitmentWinnerAt(uint256 _id, uint256 _index) external view returns (address) {
-        return commitments[_id].winners.at(_index);
-    }
-
-    function getNumCommitmentWinners(uint256 _id) external view returns (uint256) {
-        return commitments[_id].winners.length();
-    }
-
-    // Claim info
-    function getCommitmentCreatorClaim(uint256 _id) external view returns (uint256) {
-        return commitments[_id].creatorClaim;
-    }
-
-    function getCommitmentWinnerClaim(uint256 _id) external view returns (uint256) {
-        return commitments[_id].winnerClaim;
-    }
-
-    function getCommitmentCreatorClaimed(uint256 _id) external view returns (uint256) {
-        return commitments[_id].creatorClaimed;
-    }
-
-    function hasCommitmentWinnerClaimed(uint256 _id, address _user) external view returns (bool) {
-        return commitments[_id].participantClaimed[_user];
->>>>>>> 00aa9ced
+    function isParticipantClaimed(
+        uint256 commitmentId,
+        address participant
+    ) public view returns (bool) {
+        return
+            commitments[commitmentId].participants.participantClaimed[
+                participant
+            ];
     }
 
     /*//////////////////////////////////////////////////////////////
@@ -954,24 +670,30 @@
     /// @notice Authorizes an upgrade to a new implementation
     /// @param newImplementation The address of the new implementation
     /// @dev Only owner can upgrade the contract
-    function _authorizeUpgrade(address newImplementation) internal view override onlyOwner {
-        require(newImplementation != address(0), "Invalid implementation address");
-    }
-
-<<<<<<< HEAD
-    function tokenURI(uint256 _id) public view override returns (string memory) {
+    function _authorizeUpgrade(
+        address newImplementation
+    ) internal view override onlyOwner {
+        require(
+            newImplementation != address(0),
+            "Invalid implementation address"
+        );
+    }
+
+    function tokenURI(
+        uint256 _id
+    ) public view override returns (string memory) {
         return commitments[_id >> 128].info.metadataURI;
     }
 
     function updateMetadataURI(uint256 _id, string memory _uri) public {
-        if (msg.sender != commitments[_id].info.creator && msg.sender != owner()) {
+        if (
+            msg.sender != commitments[_id].info.creator && msg.sender != owner()
+        ) {
             revert OnlyCreatorOrOwnerCanUpdateURI();
         }
         commitments[_id].info.metadataURI = _uri;
     }
 
-=======
->>>>>>> 00aa9ced
     /*//////////////////////////////////////////////////////////////
                             FALLBACK FUNCTIONS
     //////////////////////////////////////////////////////////////*/
